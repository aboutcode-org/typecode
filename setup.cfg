[metadata]
<<<<<<< HEAD
license_files =
    apache-2.0.LICENSE
    NOTICE
    AUTHORS.rst
    CHANGELOG.rst
name = typecode
author = nexB. Inc. and others
author_email = info@aboutcode.org
=======
name = skeleton
>>>>>>> 6a3c5b0b
license = Apache-2.0

# description must be on ONE line https://github.com/pypa/setuptools/issues/1390
description = Comprehensive filetype and mimetype detection using libmagic and Pygments.
long_description = file:README.rst
<<<<<<< HEAD
url = https://github.com/nexB/typecode
=======
long_description_content_type = text/x-rst
url = https://github.com/nexB/skeleton

author = nexB. Inc. and others
author_email = info@aboutcode.org

>>>>>>> 6a3c5b0b
classifiers =
    Development Status :: 5 - Production/Stable
    Intended Audience :: Developers
    Programming Language :: Python :: 3
    Programming Language :: Python :: 3 :: Only
    Topic :: Software Development
    Topic :: Utilities

keywords =
    filetype
    mimetype
    libmagic
    scancode-toolkit
    typecode
    utilities

license_files =
    apache-2.0.LICENSE
    NOTICE
    AUTHORS.rst
    CHANGELOG.rst

[options]
package_dir =
    =src
packages = find:
include_package_data = true
zip_safe = false
<<<<<<< HEAD
install_requires =
    attrs >= 18.1, !=20.1.0
    binaryornot
    commoncode >= 21.5.25
    pdfminer.six
    plugincode
=======

>>>>>>> 6a3c5b0b
setup_requires = setuptools_scm[toml] >= 4

python_requires = >=3.6.*

install_requires =


[options.packages.find]
where = src


[options.extras_require]
full =
    typecode_libmagic >= 5.39.210223

testing =
    pytest >= 6, != 7.0.0
    pytest-xdist >= 2
<<<<<<< HEAD
    saneyaml
    vendy
docs=
    Sphinx>=3.3.1
    sphinx-rtd-theme>=0.5.0
    doc8>=0.8.1
=======
    aboutcode-toolkit >= 6.0.0
    black

docs =
    Sphinx >= 3.3.1
    sphinx-rtd-theme >= 0.5.0
    doc8 >= 0.8.1
>>>>>>> 6a3c5b0b
<|MERGE_RESOLUTION|>--- conflicted
+++ resolved
@@ -1,31 +1,16 @@
 [metadata]
-<<<<<<< HEAD
-license_files =
-    apache-2.0.LICENSE
-    NOTICE
-    AUTHORS.rst
-    CHANGELOG.rst
 name = typecode
-author = nexB. Inc. and others
-author_email = info@aboutcode.org
-=======
-name = skeleton
->>>>>>> 6a3c5b0b
 license = Apache-2.0
 
 # description must be on ONE line https://github.com/pypa/setuptools/issues/1390
 description = Comprehensive filetype and mimetype detection using libmagic and Pygments.
 long_description = file:README.rst
-<<<<<<< HEAD
+long_description_content_type = text/x-rst
 url = https://github.com/nexB/typecode
-=======
-long_description_content_type = text/x-rst
-url = https://github.com/nexB/skeleton
 
 author = nexB. Inc. and others
 author_email = info@aboutcode.org
 
->>>>>>> 6a3c5b0b
 classifiers =
     Development Status :: 5 - Production/Stable
     Intended Audience :: Developers
@@ -54,21 +39,17 @@
 packages = find:
 include_package_data = true
 zip_safe = false
-<<<<<<< HEAD
+
+setup_requires = setuptools_scm[toml] >= 4
+
+python_requires = >=3.6.*
+
 install_requires =
     attrs >= 18.1, !=20.1.0
     binaryornot
     commoncode >= 21.5.25
     pdfminer.six
     plugincode
-=======
-
->>>>>>> 6a3c5b0b
-setup_requires = setuptools_scm[toml] >= 4
-
-python_requires = >=3.6.*
-
-install_requires =
 
 
 [options.packages.find]
@@ -82,19 +63,12 @@
 testing =
     pytest >= 6, != 7.0.0
     pytest-xdist >= 2
-<<<<<<< HEAD
+    aboutcode-toolkit >= 6.0.0
+    black
     saneyaml
     vendy
-docs=
-    Sphinx>=3.3.1
-    sphinx-rtd-theme>=0.5.0
-    doc8>=0.8.1
-=======
-    aboutcode-toolkit >= 6.0.0
-    black
 
 docs =
     Sphinx >= 3.3.1
     sphinx-rtd-theme >= 0.5.0
-    doc8 >= 0.8.1
->>>>>>> 6a3c5b0b
+    doc8 >= 0.8.1