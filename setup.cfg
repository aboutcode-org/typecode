[metadata]
license_files =
    apache-2.0.LICENSE
    NOTICE
    AUTHORS.rst
    CHANGELOG.rst
<<<<<<< HEAD
name = typecode
=======
name = skeleton
>>>>>>> f46bc48f
author = nexB. Inc. and others
author_email = info@aboutcode.org
license = Apache-2.0

# description must be on ONE line https://github.com/pypa/setuptools/issues/1390
<<<<<<< HEAD
description = Comprehensive filetype and mimetype detection using libmagic and Pygments.
=======
description = skeleton
>>>>>>> f46bc48f
long_description = file:README.rst
url = https://github.com/nexB/typecode
classifiers =
    Development Status :: 5 - Production/Stable
    Intended Audience :: Developers
    Programming Language :: Python :: 3
    Programming Language :: Python :: 3 :: Only
    Topic :: Software Development
    Topic :: Utilities
<<<<<<< HEAD
keywords =
    filetype
    mimetype
    libmagic
    scancode-toolkit
    typecode
=======
keywords = 
    utilities
>>>>>>> f46bc48f

[options]
package_dir=
    =src
packages=find:
include_package_data = true
zip_safe = false
install_requires =
    attrs >= 18.1, !=20.1.0
    binaryornot
    commoncode >= 21.1.21
    pdfminer.six
    plugincode

setup_requires = setuptools_scm[toml] >= 4

[options.packages.find]
where=src

[options.extras_require]
full =
    typecode_libmagic

testing =
    saneyaml
    pytest >= 4
    pytest-xdist >= 1<|MERGE_RESOLUTION|>--- conflicted
+++ resolved
@@ -4,21 +4,13 @@
     NOTICE
     AUTHORS.rst
     CHANGELOG.rst
-<<<<<<< HEAD
 name = typecode
-=======
-name = skeleton
->>>>>>> f46bc48f
 author = nexB. Inc. and others
 author_email = info@aboutcode.org
 license = Apache-2.0
 
 # description must be on ONE line https://github.com/pypa/setuptools/issues/1390
-<<<<<<< HEAD
 description = Comprehensive filetype and mimetype detection using libmagic and Pygments.
-=======
-description = skeleton
->>>>>>> f46bc48f
 long_description = file:README.rst
 url = https://github.com/nexB/typecode
 classifiers =
@@ -28,17 +20,12 @@
     Programming Language :: Python :: 3 :: Only
     Topic :: Software Development
     Topic :: Utilities
-<<<<<<< HEAD
 keywords =
     filetype
     mimetype
     libmagic
     scancode-toolkit
     typecode
-=======
-keywords = 
-    utilities
->>>>>>> f46bc48f
 
 [options]
 package_dir=
@@ -64,5 +51,10 @@
 
 testing =
     saneyaml
-    pytest >= 4
-    pytest-xdist >= 1+    # upstream
+    pytest >= 6
+    pytest-xdist >= 2
+docs=
+    Sphinx>=3.3.1
+    sphinx-rtd-theme>=0.5.0
+    doc8>=0.8.1