--- conflicted
+++ resolved
@@ -49,11 +49,7 @@
 
 setup_requires = setuptools_scm[toml] >= 4
 
-<<<<<<< HEAD
-python_requires = >=3.6
-=======
 python_requires = >=3.7
->>>>>>> 8d205ef6
 
 install_requires =
     attrs >= 18.1, !=20.1.0
@@ -78,13 +74,10 @@
     pycodestyle >= 2.8.0
     twine
     black
-<<<<<<< HEAD
     twine
     saneyaml
     vendy
-=======
     isort
->>>>>>> 8d205ef6
 
 docs =
     Sphinx == 6.2.1
