@echo OFF
@setlocal

@rem Copyright (c) nexB Inc. and others. All rights reserved.
@rem SPDX-License-Identifier: Apache-2.0
@rem See http://www.apache.org/licenses/LICENSE-2.0 for the license text.
@rem See https://github.com/nexB/ for support or download.
@rem See https://aboutcode.org for more information about nexB OSS projects.


@rem ################################
@rem # A configuration script to set things up: 
@rem # create a virtualenv and install or update thirdparty packages.
@rem # Source this script for initial configuration
@rem # Use configure --help for details

@rem # This script will search for a virtualenv.pyz app in etc\thirdparty\virtualenv.pyz
@rem # Otherwise it will download the latest from the VIRTUALENV_PYZ_URL default
@rem ################################


@rem ################################
@rem # Defaults. Change these variables to customize this script
@rem ################################

@rem # Requirement arguments passed to pip and used by default or with --dev.
set "REQUIREMENTS=--editable ."
set "DEV_REQUIREMENTS=--editable .[testing]"

@rem # where we create a virtualenv
set "VIRTUALENV_DIR=tmp"

@rem # Cleanable files and directories to delete with the --clean option
set "CLEANABLE=build tmp"

@rem # extra  arguments passed to pip
set "PIP_EXTRA_ARGS= "

@rem # the URL to download virtualenv.pyz if needed
set VIRTUALENV_PYZ_URL=https://bootstrap.pypa.io/virtualenv.pyz
@rem ################################


@rem ################################
@rem # Current directory where this script lives
set CFG_ROOT_DIR=%~dp0
set "CFG_BIN_DIR=%CFG_ROOT_DIR%\%VIRTUALENV_DIR%\Scripts"


@rem ################################
@rem # Set the quiet flag to empty if not defined 
if not defined CFG_QUIET (
    set "CFG_QUIET= "
)


@rem ################################
@rem # Main command line entry point
set CFG_DEV_MODE=0
set "CFG_REQUIREMENTS=%REQUIREMENTS%"

if "%1" EQU "--help"   (goto cli_help)
if "%1" EQU "--clean"  (goto clean)
if "%1" EQU "--dev"    (
    set "CFG_REQUIREMENTS=%DEV_REQUIREMENTS%"
    set CFG_DEV_MODE=1
)
if "%1" EQU "--python"  (
    echo "The --python is now DEPRECATED. Use the PYTHON_EXECUTABLE environment
    echo "variable instead. Run configure --help for details."
    exit /b 0
)

@rem ################################
@rem # find a proper Python to run
@rem # Use environment variables or a file if available.
@rem # Otherwise the latest Python by default.
if not defined PYTHON_EXECUTABLE (
    @rem # check for a file named PYTHON_EXECUTABLE 
    if exist ""%CFG_ROOT_DIR%\PYTHON_EXECUTABLE"" (
        set /p PYTHON_EXECUTABLE=<""%CFG_ROOT_DIR%\PYTHON_EXECUTABLE""
    ) else (
        set "PYTHON_EXECUTABLE=py"
    )
)

:create_virtualenv
@rem # create a virtualenv for Python
@rem # Note: we do not use the bundled Python 3 "venv" because its behavior and
@rem # presence is not consistent across Linux distro and sometimes pip is not
@rem # included either by default. The virtualenv.pyz app cures all these issues.

if not exist ""%CFG_BIN_DIR%\python.exe"" (
    if not exist "%CFG_BIN_DIR%" (
        mkdir %CFG_BIN_DIR%
    )

    if exist ""%CFG_ROOT_DIR%\etc\thirdparty\virtualenv.pyz"" (
        %PYTHON_EXECUTABLE% "%CFG_ROOT_DIR%\etc\thirdparty\virtualenv.pyz" ^
            --wheel embed --pip embed --setuptools embed ^
            --seeder pip ^
            --never-download ^
            --no-periodic-update ^
            --no-vcs-ignore ^
            %CFG_QUIET% ^
            %CFG_ROOT_DIR%\%VIRTUALENV_DIR%
    ) else (
        if not exist ""%CFG_ROOT_DIR%\%VIRTUALENV_DIR%\virtualenv.pyz"" (
            curl -o "%CFG_ROOT_DIR%\%VIRTUALENV_DIR%\virtualenv.pyz" %VIRTUALENV_PYZ_URL%

            if %ERRORLEVEL% neq 0 (
                exit /b %ERRORLEVEL%
            )
        )
        %PYTHON_EXECUTABLE% "%CFG_ROOT_DIR%\%VIRTUALENV_DIR%\virtualenv.pyz" ^
            --wheel embed --pip embed --setuptools embed ^
            --seeder pip ^
            --never-download ^
            --no-periodic-update ^
            --no-vcs-ignore ^
            %CFG_QUIET% ^
            %CFG_ROOT_DIR%\%VIRTUALENV_DIR%
    )
)

if %ERRORLEVEL% neq 0 (
    exit /b %ERRORLEVEL%
)


:install_packages
@rem # install requirements in virtualenv
@rem # note: --no-build-isolation means that pip/wheel/setuptools will not
@rem # be reinstalled a second time and reused from the virtualenv and this
@rem # speeds up the installation.
@rem # We always have the PEP517 build dependencies installed already.

<<<<<<< HEAD
call mkdir "%CFG_ROOT_DIR%tmp"
call curl -o "%CFG_ROOT_DIR%tmp\virtualenv.pyz" https://bootstrap.pypa.io/virtualenv.pyz
call %PYTHON_EXECUTABLE% "%CFG_ROOT_DIR%tmp\virtualenv.pyz" "%CFG_ROOT_DIR%tmp"
call "%CFG_ROOT_DIR%tmp\Scripts\activate"
call "%CFG_ROOT_DIR%tmp\Scripts\pip" install -e .[testing] -e .[full]
=======
%CFG_BIN_DIR%\pip install ^
    --upgrade ^
    --no-build-isolation ^
    %CFG_QUIET% ^
    %PIP_EXTRA_ARGS% ^
    %CFG_REQUIREMENTS%
>>>>>>> a75737d8

if %ERRORLEVEL% neq 0 (
    exit /b %ERRORLEVEL%
)

exit /b 0


@rem ################################

:cli_help
    echo An initial configuration script
    echo "  usage: configure [options]"
    echo " "
    echo The default is to configure for regular use. Use --dev for development.
    echo " "
    echo The options are:
    echo " --clean: clean built and installed files and exit."
    echo " --dev:   configure the environment for development."
    echo " --help:  display this help message and exit."
    echo " "
    echo By default, the python interpreter version found in the path is used.
    echo Alternatively, the PYTHON_EXECUTABLE environment variable can be set to
    echo configure another Python executable interpreter to use. If this is not
    echo set, a file named PYTHON_EXECUTABLE containing a single line with the
    echo path of the Python executable to use will be checked last.
    exit /b 0


:clean
@rem # Remove cleanable file and directories and files from the root dir.
echo "* Cleaning ..."
for %%F in (%CLEANABLE%) do (
    rmdir /s /q "%CFG_ROOT_DIR%\%%F" >nul 2>&1
    del /f /q "%CFG_ROOT_DIR%\%%F" >nul 2>&1
)
exit /b 0
<|MERGE_RESOLUTION|>--- conflicted
+++ resolved
@@ -1,188 +1,180 @@
-@echo OFF
-@setlocal
-
-@rem Copyright (c) nexB Inc. and others. All rights reserved.
-@rem SPDX-License-Identifier: Apache-2.0
-@rem See http://www.apache.org/licenses/LICENSE-2.0 for the license text.
-@rem See https://github.com/nexB/ for support or download.
-@rem See https://aboutcode.org for more information about nexB OSS projects.
-
-
-@rem ################################
-@rem # A configuration script to set things up: 
-@rem # create a virtualenv and install or update thirdparty packages.
-@rem # Source this script for initial configuration
-@rem # Use configure --help for details
-
-@rem # This script will search for a virtualenv.pyz app in etc\thirdparty\virtualenv.pyz
-@rem # Otherwise it will download the latest from the VIRTUALENV_PYZ_URL default
-@rem ################################
-
-
-@rem ################################
-@rem # Defaults. Change these variables to customize this script
-@rem ################################
-
-@rem # Requirement arguments passed to pip and used by default or with --dev.
-set "REQUIREMENTS=--editable ."
-set "DEV_REQUIREMENTS=--editable .[testing]"
-
-@rem # where we create a virtualenv
-set "VIRTUALENV_DIR=tmp"
-
-@rem # Cleanable files and directories to delete with the --clean option
-set "CLEANABLE=build tmp"
-
-@rem # extra  arguments passed to pip
-set "PIP_EXTRA_ARGS= "
-
-@rem # the URL to download virtualenv.pyz if needed
-set VIRTUALENV_PYZ_URL=https://bootstrap.pypa.io/virtualenv.pyz
-@rem ################################
-
-
-@rem ################################
-@rem # Current directory where this script lives
-set CFG_ROOT_DIR=%~dp0
-set "CFG_BIN_DIR=%CFG_ROOT_DIR%\%VIRTUALENV_DIR%\Scripts"
-
-
-@rem ################################
-@rem # Set the quiet flag to empty if not defined 
-if not defined CFG_QUIET (
-    set "CFG_QUIET= "
-)
-
-
-@rem ################################
-@rem # Main command line entry point
-set CFG_DEV_MODE=0
-set "CFG_REQUIREMENTS=%REQUIREMENTS%"
-
-if "%1" EQU "--help"   (goto cli_help)
-if "%1" EQU "--clean"  (goto clean)
-if "%1" EQU "--dev"    (
-    set "CFG_REQUIREMENTS=%DEV_REQUIREMENTS%"
-    set CFG_DEV_MODE=1
-)
-if "%1" EQU "--python"  (
-    echo "The --python is now DEPRECATED. Use the PYTHON_EXECUTABLE environment
-    echo "variable instead. Run configure --help for details."
-    exit /b 0
-)
-
-@rem ################################
-@rem # find a proper Python to run
-@rem # Use environment variables or a file if available.
-@rem # Otherwise the latest Python by default.
-if not defined PYTHON_EXECUTABLE (
-    @rem # check for a file named PYTHON_EXECUTABLE 
-    if exist ""%CFG_ROOT_DIR%\PYTHON_EXECUTABLE"" (
-        set /p PYTHON_EXECUTABLE=<""%CFG_ROOT_DIR%\PYTHON_EXECUTABLE""
-    ) else (
-        set "PYTHON_EXECUTABLE=py"
-    )
-)
-
-:create_virtualenv
-@rem # create a virtualenv for Python
-@rem # Note: we do not use the bundled Python 3 "venv" because its behavior and
-@rem # presence is not consistent across Linux distro and sometimes pip is not
-@rem # included either by default. The virtualenv.pyz app cures all these issues.
-
-if not exist ""%CFG_BIN_DIR%\python.exe"" (
-    if not exist "%CFG_BIN_DIR%" (
-        mkdir %CFG_BIN_DIR%
-    )
-
-    if exist ""%CFG_ROOT_DIR%\etc\thirdparty\virtualenv.pyz"" (
-        %PYTHON_EXECUTABLE% "%CFG_ROOT_DIR%\etc\thirdparty\virtualenv.pyz" ^
-            --wheel embed --pip embed --setuptools embed ^
-            --seeder pip ^
-            --never-download ^
-            --no-periodic-update ^
-            --no-vcs-ignore ^
-            %CFG_QUIET% ^
-            %CFG_ROOT_DIR%\%VIRTUALENV_DIR%
-    ) else (
-        if not exist ""%CFG_ROOT_DIR%\%VIRTUALENV_DIR%\virtualenv.pyz"" (
-            curl -o "%CFG_ROOT_DIR%\%VIRTUALENV_DIR%\virtualenv.pyz" %VIRTUALENV_PYZ_URL%
-
-            if %ERRORLEVEL% neq 0 (
-                exit /b %ERRORLEVEL%
-            )
-        )
-        %PYTHON_EXECUTABLE% "%CFG_ROOT_DIR%\%VIRTUALENV_DIR%\virtualenv.pyz" ^
-            --wheel embed --pip embed --setuptools embed ^
-            --seeder pip ^
-            --never-download ^
-            --no-periodic-update ^
-            --no-vcs-ignore ^
-            %CFG_QUIET% ^
-            %CFG_ROOT_DIR%\%VIRTUALENV_DIR%
-    )
-)
-
-if %ERRORLEVEL% neq 0 (
-    exit /b %ERRORLEVEL%
-)
-
-
-:install_packages
-@rem # install requirements in virtualenv
-@rem # note: --no-build-isolation means that pip/wheel/setuptools will not
-@rem # be reinstalled a second time and reused from the virtualenv and this
-@rem # speeds up the installation.
-@rem # We always have the PEP517 build dependencies installed already.
-
-<<<<<<< HEAD
-call mkdir "%CFG_ROOT_DIR%tmp"
-call curl -o "%CFG_ROOT_DIR%tmp\virtualenv.pyz" https://bootstrap.pypa.io/virtualenv.pyz
-call %PYTHON_EXECUTABLE% "%CFG_ROOT_DIR%tmp\virtualenv.pyz" "%CFG_ROOT_DIR%tmp"
-call "%CFG_ROOT_DIR%tmp\Scripts\activate"
-call "%CFG_ROOT_DIR%tmp\Scripts\pip" install -e .[testing] -e .[full]
-=======
-%CFG_BIN_DIR%\pip install ^
-    --upgrade ^
-    --no-build-isolation ^
-    %CFG_QUIET% ^
-    %PIP_EXTRA_ARGS% ^
-    %CFG_REQUIREMENTS%
->>>>>>> a75737d8
-
-if %ERRORLEVEL% neq 0 (
-    exit /b %ERRORLEVEL%
-)
-
-exit /b 0
-
-
-@rem ################################
-
-:cli_help
-    echo An initial configuration script
-    echo "  usage: configure [options]"
-    echo " "
-    echo The default is to configure for regular use. Use --dev for development.
-    echo " "
-    echo The options are:
-    echo " --clean: clean built and installed files and exit."
-    echo " --dev:   configure the environment for development."
-    echo " --help:  display this help message and exit."
-    echo " "
-    echo By default, the python interpreter version found in the path is used.
-    echo Alternatively, the PYTHON_EXECUTABLE environment variable can be set to
-    echo configure another Python executable interpreter to use. If this is not
-    echo set, a file named PYTHON_EXECUTABLE containing a single line with the
-    echo path of the Python executable to use will be checked last.
-    exit /b 0
-
-
-:clean
-@rem # Remove cleanable file and directories and files from the root dir.
-echo "* Cleaning ..."
-for %%F in (%CLEANABLE%) do (
-    rmdir /s /q "%CFG_ROOT_DIR%\%%F" >nul 2>&1
-    del /f /q "%CFG_ROOT_DIR%\%%F" >nul 2>&1
-)
-exit /b 0
+@echo OFF
+@setlocal
+
+@rem Copyright (c) nexB Inc. and others. All rights reserved.
+@rem SPDX-License-Identifier: Apache-2.0
+@rem See http://www.apache.org/licenses/LICENSE-2.0 for the license text.
+@rem See https://github.com/nexB/ for support or download.
+@rem See https://aboutcode.org for more information about nexB OSS projects.
+
+
+@rem ################################
+@rem # A configuration script to set things up: 
+@rem # create a virtualenv and install or update thirdparty packages.
+@rem # Source this script for initial configuration
+@rem # Use configure --help for details
+
+@rem # This script will search for a virtualenv.pyz app in etc\thirdparty\virtualenv.pyz
+@rem # Otherwise it will download the latest from the VIRTUALENV_PYZ_URL default
+@rem ################################
+
+
+@rem ################################
+@rem # Defaults. Change these variables to customize this script
+@rem ################################
+
+@rem # Requirement arguments passed to pip and used by default or with --dev.
+set "REQUIREMENTS=--editable .[full]"
+set "DEV_REQUIREMENTS=--editable .[full, testing]"
+
+@rem # where we create a virtualenv
+set "VIRTUALENV_DIR=tmp"
+
+@rem # Cleanable files and directories to delete with the --clean option
+set "CLEANABLE=build tmp"
+
+@rem # extra  arguments passed to pip
+set "PIP_EXTRA_ARGS= "
+
+@rem # the URL to download virtualenv.pyz if needed
+set VIRTUALENV_PYZ_URL=https://bootstrap.pypa.io/virtualenv.pyz
+@rem ################################
+
+
+@rem ################################
+@rem # Current directory where this script lives
+set CFG_ROOT_DIR=%~dp0
+set "CFG_BIN_DIR=%CFG_ROOT_DIR%\%VIRTUALENV_DIR%\Scripts"
+
+
+@rem ################################
+@rem # Set the quiet flag to empty if not defined 
+if not defined CFG_QUIET (
+    set "CFG_QUIET= "
+)
+
+
+@rem ################################
+@rem # Main command line entry point
+set CFG_DEV_MODE=0
+set "CFG_REQUIREMENTS=%REQUIREMENTS%"
+
+if "%1" EQU "--help"   (goto cli_help)
+if "%1" EQU "--clean"  (goto clean)
+if "%1" EQU "--dev"    (
+    set "CFG_REQUIREMENTS=%DEV_REQUIREMENTS%"
+    set CFG_DEV_MODE=1
+)
+if "%1" EQU "--python"  (
+    echo "The --python is now DEPRECATED. Use the PYTHON_EXECUTABLE environment
+    echo "variable instead. Run configure --help for details."
+    exit /b 0
+)
+
+@rem ################################
+@rem # find a proper Python to run
+@rem # Use environment variables or a file if available.
+@rem # Otherwise the latest Python by default.
+if not defined PYTHON_EXECUTABLE (
+    @rem # check for a file named PYTHON_EXECUTABLE 
+    if exist ""%CFG_ROOT_DIR%\PYTHON_EXECUTABLE"" (
+        set /p PYTHON_EXECUTABLE=<""%CFG_ROOT_DIR%\PYTHON_EXECUTABLE""
+    ) else (
+        set "PYTHON_EXECUTABLE=py"
+    )
+)
+
+:create_virtualenv
+@rem # create a virtualenv for Python
+@rem # Note: we do not use the bundled Python 3 "venv" because its behavior and
+@rem # presence is not consistent across Linux distro and sometimes pip is not
+@rem # included either by default. The virtualenv.pyz app cures all these issues.
+
+if not exist ""%CFG_BIN_DIR%\python.exe"" (
+    if not exist "%CFG_BIN_DIR%" (
+        mkdir %CFG_BIN_DIR%
+    )
+
+    if exist ""%CFG_ROOT_DIR%\etc\thirdparty\virtualenv.pyz"" (
+        %PYTHON_EXECUTABLE% "%CFG_ROOT_DIR%\etc\thirdparty\virtualenv.pyz" ^
+            --wheel embed --pip embed --setuptools embed ^
+            --seeder pip ^
+            --never-download ^
+            --no-periodic-update ^
+            --no-vcs-ignore ^
+            %CFG_QUIET% ^
+            %CFG_ROOT_DIR%\%VIRTUALENV_DIR%
+    ) else (
+        if not exist ""%CFG_ROOT_DIR%\%VIRTUALENV_DIR%\virtualenv.pyz"" (
+            curl -o "%CFG_ROOT_DIR%\%VIRTUALENV_DIR%\virtualenv.pyz" %VIRTUALENV_PYZ_URL%
+
+            if %ERRORLEVEL% neq 0 (
+                exit /b %ERRORLEVEL%
+            )
+        )
+        %PYTHON_EXECUTABLE% "%CFG_ROOT_DIR%\%VIRTUALENV_DIR%\virtualenv.pyz" ^
+            --wheel embed --pip embed --setuptools embed ^
+            --seeder pip ^
+            --never-download ^
+            --no-periodic-update ^
+            --no-vcs-ignore ^
+            %CFG_QUIET% ^
+            %CFG_ROOT_DIR%\%VIRTUALENV_DIR%
+    )
+)
+
+if %ERRORLEVEL% neq 0 (
+    exit /b %ERRORLEVEL%
+)
+
+
+:install_packages
+@rem # install requirements in virtualenv
+@rem # note: --no-build-isolation means that pip/wheel/setuptools will not
+@rem # be reinstalled a second time and reused from the virtualenv and this
+@rem # speeds up the installation.
+@rem # We always have the PEP517 build dependencies installed already.
+
+%CFG_BIN_DIR%\pip install ^
+    --upgrade ^
+    --no-build-isolation ^
+    %CFG_QUIET% ^
+    %PIP_EXTRA_ARGS% ^
+    %CFG_REQUIREMENTS%
+
+if %ERRORLEVEL% neq 0 (
+    exit /b %ERRORLEVEL%
+)
+
+exit /b 0
+
+
+@rem ################################
+
+:cli_help
+    echo An initial configuration script
+    echo "  usage: configure [options]"
+    echo " "
+    echo The default is to configure for regular use. Use --dev for development.
+    echo " "
+    echo The options are:
+    echo " --clean: clean built and installed files and exit."
+    echo " --dev:   configure the environment for development."
+    echo " --help:  display this help message and exit."
+    echo " "
+    echo By default, the python interpreter version found in the path is used.
+    echo Alternatively, the PYTHON_EXECUTABLE environment variable can be set to
+    echo configure another Python executable interpreter to use. If this is not
+    echo set, a file named PYTHON_EXECUTABLE containing a single line with the
+    echo path of the Python executable to use will be checked last.
+    exit /b 0
+
+
+:clean
+@rem # Remove cleanable file and directories and files from the root dir.
+echo "* Cleaning ..."
+for %%F in (%CLEANABLE%) do (
+    rmdir /s /q "%CFG_ROOT_DIR%\%%F" >nul 2>&1
+    del /f /q "%CFG_ROOT_DIR%\%%F" >nul 2>&1
+)
+exit /b 0