--- conflicted
+++ resolved
@@ -1,131 +1,120 @@
-@echo OFF
-@setlocal
-<<<<<<< HEAD
-@rem Copyright (c) nexB Inc. and others.
-@rem SPDX-License-Identifier: Apache-2.0
-=======
-@rem Copyright (c) nexB Inc. http://www.nexb.com/ - All rights reserved.
->>>>>>> f46bc48f
-
-@rem ################################
-@rem # A configuration script for Windows
-@rem #
-@rem # The options and (optional) arguments are:
-@rem #  --clean : this is exclusive of anything else and cleans the environment
-@rem #    from built and installed files
-@rem #
-@rem #  --python < path to python.exe> : this must be the first argument and set
-@rem #    the path to the Python executable to use. If < path to python.exe> is
-@rem #    set to "path", then the executable will be the python.exe available
-@rem #    in the PATH.
-@rem ################################
-
-@rem Current directory where this .bat files lives
-set CFG_ROOT_DIR=%~dp0
-@rem path where a configured Python should live in the current virtualenv if installed
-set CONFIGURED_PYTHON=%CFG_ROOT_DIR%tmp\Scripts\python.exe
-set PYTHON_EXECUTABLE=
-
-
-@rem parse command line options and arguments
-:collectopts
-if "%1" EQU "--help" (goto cli_help)
-if "%1" EQU "--clean" (call rmdir /s /q "%CFG_ROOT_DIR%tmp") && call exit /b
-if "%1" EQU "--python" (set PROVIDED_PYTHON=%~2) && shift && shift && goto collectopts
-
-@rem If we have a pre-configured Python in our virtualenv, reuse this as-is and run
-if exist ""%CONFIGURED_PYTHON%"" (
-    set PYTHON_EXECUTABLE=%CONFIGURED_PYTHON%
-    goto run
-)
-
-@rem If we have a command arg for Python use this as-is
-if ""%PROVIDED_PYTHON%""==""path"" (
-    @rem use a bare python available in the PATH
-    set PYTHON_EXECUTABLE=python
-    goto run
-)
-if exist ""%PROVIDED_PYTHON%"" (
-    set PYTHON_EXECUTABLE=%PROVIDED_PYTHON%
-    goto run
-)
-
-
-@rem otherwise we search for a suitable Python interpreter
-:find_python
-@rem First check the existence of the "py" launcher (available in Python 3)
-@rem if we have it, check if we have a py -3 installed with the good version or a py 2.7
-@rem if not, check if we have an old py 2.7
-@rem exist if all fails
-
-where py >nul 2>nul
-if %ERRORLEVEL% == 0 (
-    @rem we have a py launcher, check for the availability of our required Python 3 version
-    py -3.6 --version >nul 2>nul
-    if %ERRORLEVEL% == 0 (
-        set PYTHON_EXECUTABLE=py -3.6
-    ) else (
-        @rem we have no required python 3, let's try python 2:
-        py -2 --version >nul 2>nul
-        if %ERRORLEVEL% == 0 (
-            set PYTHON_EXECUTABLE=py -2
-        ) else (
-            @rem we have py and no python 3 and 2, exit
-            echo * Unable to find an installation of Python.
-            exit /b 1
-        )
-    )
-) else (
-    @rem we have no py launcher, check for a default Python 2 installation
-    if not exist ""%DEFAULT_PYTHON2%"" (
-       echo * Unable to find an installation of Python.
-       exit /b 1
-    ) else (
-        set PYTHON_EXECUTABLE=%DEFAULT_PYTHON2%
-    )
-)
-
-
-:run
-@rem without this things may not always work on Windows 10, but this makes things slower
-set PYTHONDONTWRITEBYTECODE=1
-
-call mkdir "%CFG_ROOT_DIR%tmp"
-call curl -o "%CFG_ROOT_DIR%tmp\virtualenv.pyz" https://bootstrap.pypa.io/virtualenv.pyz
-call %PYTHON_EXECUTABLE% "%CFG_ROOT_DIR%tmp\virtualenv.pyz" "%CFG_ROOT_DIR%tmp"
-call "%CFG_ROOT_DIR%tmp\Scripts\activate"
-<<<<<<< HEAD
-@rem call "%CFG_ROOT_DIR%tmp\Scripts\pip" install --upgrade pip virtualenv setuptools wheel
-call "%CFG_ROOT_DIR%tmp\Scripts\pip" install -e .[testing] -e .[full]
-=======
-call "%CFG_ROOT_DIR%tmp\Scripts\pip" install --upgrade pip virtualenv setuptools wheel
-call "%CFG_ROOT_DIR%tmp\Scripts\pip" install -e .[testing]
->>>>>>> f46bc48f
-
-@rem Return a proper return code on failure
-if %ERRORLEVEL% neq 0 (
-    exit /b %ERRORLEVEL%
-)
-endlocal
-goto activate
-
-
-:cli_help
-echo A configuration script for Windows
-echo usage: configure [options] [path/to/config/directory]
-echo.
-echo The options and arguments are:
-echo  --clean : this is exclusive of anything else and cleans the environment
-echo    from built and installed files
-echo.
-echo  --python path/to/python.exe : this is set to the path of an alternative
-echo    Python executable to use. If path/to/python.exe is set to "path",
-echo    then the executable will be the python.exe available in the PATH.
-echo.
-
-
-:activate
-@rem Activate the virtualenv
-if exist "%CFG_ROOT_DIR%tmp\Scripts\activate" (
-    "%CFG_ROOT_DIR%tmp\Scripts\activate"
-)
+@echo OFF
+@setlocal
+@rem Copyright (c) nexB Inc. http://www.nexb.com/ - All rights reserved.
+
+@rem ################################
+@rem # A configuration script for Windows
+@rem #
+@rem # The options and (optional) arguments are:
+@rem #  --clean : this is exclusive of anything else and cleans the environment
+@rem #    from built and installed files
+@rem #
+@rem #  --python < path to python.exe> : this must be the first argument and set
+@rem #    the path to the Python executable to use. If < path to python.exe> is
+@rem #    set to "path", then the executable will be the python.exe available
+@rem #    in the PATH.
+@rem ################################
+
+@rem Current directory where this .bat files lives
+set CFG_ROOT_DIR=%~dp0
+@rem path where a configured Python should live in the current virtualenv if installed
+set CONFIGURED_PYTHON=%CFG_ROOT_DIR%tmp\Scripts\python.exe
+set PYTHON_EXECUTABLE=
+
+
+@rem parse command line options and arguments
+:collectopts
+if "%1" EQU "--help" (goto cli_help)
+if "%1" EQU "--clean" (call rmdir /s /q "%CFG_ROOT_DIR%tmp") && call exit /b
+if "%1" EQU "--python" (set PROVIDED_PYTHON=%~2) && shift && shift && goto collectopts
+
+@rem If we have a pre-configured Python in our virtualenv, reuse this as-is and run
+if exist ""%CONFIGURED_PYTHON%"" (
+    set PYTHON_EXECUTABLE=%CONFIGURED_PYTHON%
+    goto run
+)
+
+@rem If we have a command arg for Python use this as-is
+if ""%PROVIDED_PYTHON%""==""path"" (
+    @rem use a bare python available in the PATH
+    set PYTHON_EXECUTABLE=python
+    goto run
+)
+if exist ""%PROVIDED_PYTHON%"" (
+    set PYTHON_EXECUTABLE=%PROVIDED_PYTHON%
+    goto run
+)
+
+
+@rem otherwise we search for a suitable Python interpreter
+:find_python
+@rem First check the existence of the "py" launcher (available in Python 3)
+@rem if we have it, check if we have a py -3 installed with the good version or a py 2.7
+@rem if not, check if we have an old py 2.7
+@rem exist if all fails
+
+where py >nul 2>nul
+if %ERRORLEVEL% == 0 (
+    @rem we have a py launcher, check for the availability of our required Python 3 version
+    py -3.6 --version >nul 2>nul
+    if %ERRORLEVEL% == 0 (
+        set PYTHON_EXECUTABLE=py -3.6
+    ) else (
+        @rem we have no required python 3, let's try python 2:
+        py -2 --version >nul 2>nul
+        if %ERRORLEVEL% == 0 (
+            set PYTHON_EXECUTABLE=py -2
+        ) else (
+            @rem we have py and no python 3 and 2, exit
+            echo * Unable to find an installation of Python.
+            exit /b 1
+        )
+    )
+) else (
+    @rem we have no py launcher, check for a default Python 2 installation
+    if not exist ""%DEFAULT_PYTHON2%"" (
+       echo * Unable to find an installation of Python.
+       exit /b 1
+    ) else (
+        set PYTHON_EXECUTABLE=%DEFAULT_PYTHON2%
+    )
+)
+
+
+:run
+@rem without this things may not always work on Windows 10, but this makes things slower
+set PYTHONDONTWRITEBYTECODE=1
+
+call mkdir "%CFG_ROOT_DIR%tmp"
+call curl -o "%CFG_ROOT_DIR%tmp\virtualenv.pyz" https://bootstrap.pypa.io/virtualenv.pyz
+call %PYTHON_EXECUTABLE% "%CFG_ROOT_DIR%tmp\virtualenv.pyz" "%CFG_ROOT_DIR%tmp"
+call "%CFG_ROOT_DIR%tmp\Scripts\activate"
+call "%CFG_ROOT_DIR%tmp\Scripts\pip" install -e .[testing] -e .[full]
+
+@rem Return a proper return code on failure
+if %ERRORLEVEL% neq 0 (
+    exit /b %ERRORLEVEL%
+)
+endlocal
+goto activate
+
+
+:cli_help
+echo A configuration script for Windows
+echo usage: configure [options] [path/to/config/directory]
+echo.
+echo The options and arguments are:
+echo  --clean : this is exclusive of anything else and cleans the environment
+echo    from built and installed files
+echo.
+echo  --python path/to/python.exe : this is set to the path of an alternative
+echo    Python executable to use. If path/to/python.exe is set to "path",
+echo    then the executable will be the python.exe available in the PATH.
+echo.
+
+
+:activate
+@rem Activate the virtualenv
+if exist "%CFG_ROOT_DIR%tmp\Scripts\activate" (
+    "%CFG_ROOT_DIR%tmp\Scripts\activate"
+)