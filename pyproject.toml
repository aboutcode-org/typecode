--- conflicted
+++ resolved
@@ -36,15 +36,10 @@
    "venv",
    "tests/data",
    ".eggs",
-<<<<<<< HEAD
-   "tests/typecode/data",
-   ".eggs",
+   "src/*/data",
+   "tests/*/data",
    "typecode/_vendor",
-   "typecode/data",
-=======
-   "src/*/data",
-   "tests/*/data"
->>>>>>> 6a3c5b0b
+   "typecode/data"
 ]
 
 python_files = "*.py"
